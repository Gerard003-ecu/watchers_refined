# tests/integration/test_integration_malla_ecu.py

import pytest
import requests
import responses  # Para mockear el servidor ECU
import numpy as np
import json
import logging
# No necesitas Draft7Validator o SchemaError aquí si los esquemas ya están
# validados en ecu_schemas.py
from jsonschema import validate, ValidationError
from unittest.mock import patch  # Necesario para mockear módulos/funciones

# --- Importar Esquemas Compartidos ---
# ASUMIENDO que 'mi-proyecto' está en el PYTHONPATH o que pytest se ejecuta
# desde allí y que contracts/schemas/__init__.py existe.
from contracts.schemas.ecu_schemas import (
    ECU_FIELD_VECTOR_RESPONSE_SCHEMA,
    ECU_INFLUENCE_REQUEST_SCHEMA,
    ECU_INFLUENCE_RESPONSE_SCHEMA,
)

# --- Importaciones de los módulos bajo prueba ---
from watchers.watchers_tools.malla_watcher.malla_watcher import (
    fetch_and_apply_torus_field,
    send_influence_to_torus,
)
from watchers.watchers_tools.malla_watcher.utils.cilindro_grafenal import (
    HexCylindricalMesh,
    Cell,
)

# --- Configuración ---
logger = logging.getLogger(__name__)
ECU_MOCK_BASE_URL = "http://mock-ecu:8000"


# --- Fixtures ---
@pytest.fixture
def mock_http_server():
    """Activa el mock de responses para todas las llamadas HTTP en un test."""
    with responses.RequestsMock() as rsps:
        yield rsps


@pytest.fixture
def malla_instance_for_test():
    """Crea una instancia de malla simple para los tests que la necesiten."""
    malla = HexCylindricalMesh(
        radius=2,
        height_segments=2,
        circumference_segments_target=4,
        hex_size=1.0,
    )
    if not malla.cells:
        malla.cells[(0, 0)] = Cell(
            cyl_radius=2.0, cyl_theta=0.0, cyl_z=0.0, q_axial=0, r_axial=0
        )
    return malla


# --- Tests de Integración con Contratos ---


def test_malla_fetches_and_processes_ecu_field_vector(
    mock_http_server, malla_instance_for_test, caplog
):
    """
    Test Contrato: Malla Watcher (Consumidor) obtiene y procesa campo vectorial
    de Matriz ECU (Proveedor).
    1. Define respuesta mockeada de ECU que CUMPLE contrato
       ECU_FIELD_VECTOR_RESPONSE_SCHEMA.
    2. Llama a lógica de Malla Watcher para obtener y aplicar este campo.
    3. Verifica que Malla Watcher procesó datos sin errores.
    """
    caplog.set_level(logging.DEBUG)

    mock_num_capas, mock_num_filas, mock_num_cols = 1, 2, 2
    mock_field_data_payload = {
        "status": "success",
        "metadata": {
            "descripcion": "Campo mockeado para test",
            "capas": mock_num_capas,
            "filas": mock_num_filas,
            "columnas": mock_num_cols,
            "vector_dim": 2,
        },
        "field_vector": [[[[0.1, 0.2], [0.3, 0.4]], [[0.5, 0.6], [0.7, 0.8]]],
    }
    validate(
        instance=mock_field_data_payload,
        schema=ECU_FIELD_VECTOR_RESPONSE_SCHEMA,
    )

    mock_http_server.add(
        responses.GET,
        f"{ECU_MOCK_BASE_URL}/api/ecu/field_vector",
        json=mock_field_data_payload,
        status=200,
    )

    # Mockear globales y apply_external_field_to_mesh si solo se testea
    # HTTP, no el procesamiento interno completo de malla_watcher.
    # Si se prueba el procesamiento, no mockear apply_external_field_to_mesh.
    patch_base_url = patch(
        "watchers.watchers_tools.malla_watcher.malla_watcher."
        "MATRIZ_ECU_BASE_URL",
        ECU_MOCK_BASE_URL,
    )
    patch_malla_global = patch(
        "watchers.watchers_tools.malla_watcher.malla_watcher."
        "malla_cilindrica_global",
        malla_instance_for_test,
    )
    patch_capas = patch(
        "watchers.watchers_tools.malla_watcher.malla_watcher."
        "TORUS_NUM_CAPAS",
        mock_num_capas,
    )
    patch_filas = patch(
        "watchers.watchers_tools.malla_watcher.malla_watcher."
        "TORUS_NUM_FILAS",
        mock_num_filas,
    )
    patch_columnas = patch(
        "watchers.watchers_tools.malla_watcher.malla_watcher."
        "TORUS_NUM_COLUMNAS",
        mock_num_cols,
    )

<<<<<<< HEAD
    with (patch_base_url, patch_malla_global, patch_capas,
          patch_filas, patch_columnas):
=======
    with (
        patch_base_url,
        patch_malla_global,
        patch_capas,
        patch_filas,
        patch_columnas,
    ):
>>>>>>> 86e6b38f
        # Opcional: mockear apply_external_field_to_mesh
        # with patch('watchers.watchers_tools.malla_watcher'
        #            '.malla_watcher.apply_external_field_to_mesh')
        #            as mock_apply:
        fetch_and_apply_torus_field()
        # if mockeado:
        #     mock_apply.assert_called_once_with(
        #         malla_instance_for_test,
        #         mock_field_data_payload["field_vector"]
        #     )

    assert len(mock_http_server.calls) == 1
    expected_url = f"{ECU_MOCK_BASE_URL}/api/ecu/field_vector"
    assert mock_http_server.calls[0].request.url == expected_url

    if len(malla_instance_for_test.cells) > 0:
        q_vectors_updated = sum(
            1
            for cell in malla_instance_for_test.get_all_cells()
            if not np.allclose(cell.q_vector, np.zeros(2))
        )
        assertion_msg = "Ningún q_vector en la malla parece haber sido actualizado."
        assert q_vectors_updated > 0, assertion_msg
        logger.info(f"{q_vectors_updated} q_vectors actualizados en la malla.")

    assert not any(
        record.levelno >= logging.ERROR
        for record in caplog.records
        if "malla_watcher" in record.name
    )


def test_malla_sends_valid_influence_to_ecu(mock_http_server, caplog):
    """
    Test Contrato: Malla Watcher (Consumidor) envía influencia a Matriz ECU
    (Proveedor). Verifica payload CUMPLE contrato y respuesta ECU procesada.
    """
    caplog.set_level(logging.DEBUG)
    dphi_dt_test_value = 7.89

    mock_ecu_response_payload = {
        "status": "success",
        "message": "Influencia aplicada.",
        "applied_to": {
            "capa": 0,
            "row": 1,
            "col": 2,
        },
        "vector": [dphi_dt_test_value, 0.0],
    }
    validate(
        instance=mock_ecu_response_payload,
        schema=ECU_INFLUENCE_RESPONSE_SCHEMA,
    )

    mock_http_server.add(
        responses.POST,
        f"{ECU_MOCK_BASE_URL}/api/ecu/influence",
        json=mock_ecu_response_payload,
        status=200,
    )

    test_torus_filas = 4  # Para que target_row sea 2
    test_torus_columnas = 6  # Para que target_col sea 3
    # Actualizar applied_to en mock_ecu_response_payload para que coincida
    mock_ecu_response_payload["applied_to"]["row"] = test_torus_filas // 2
    mock_ecu_response_payload["applied_to"]["col"] = test_torus_columnas // 2

    patch_base_url_inf = patch(
        "watchers.watchers_tools.malla_watcher.malla_watcher."
        "MATRIZ_ECU_BASE_URL",
        ECU_MOCK_BASE_URL,
    )
    patch_filas_inf = patch(
        "watchers.watchers_tools.malla_watcher.malla_watcher."
        "TORUS_NUM_FILAS",
        test_torus_filas,
    )
    patch_columnas_inf = patch(
        "watchers.watchers_tools.malla_watcher.malla_watcher."
        "TORUS_NUM_COLUMNAS",
        test_torus_columnas,
    )

    with (patch_base_url_inf, patch_filas_inf, patch_columnas_inf):
        send_influence_to_torus(dphi_dt_test_value)

    assert len(mock_http_server.calls) == 1
    sent_request = mock_http_server.calls[0].request
    assert sent_request.url == f"{ECU_MOCK_BASE_URL}/api/ecu/influence"

    sent_payload = json.loads(sent_request.body)
    try:
        validate(instance=sent_payload, schema=ECU_INFLUENCE_REQUEST_SCHEMA)
    except ValidationError as e:
        error_msg = (
            f"Payload de Malla Watcher NO cumple esquema: {e}\n"
            f"Payload: {sent_payload}"
        )
        pytest.fail(error_msg)

    assert sent_payload["vector"] == [dphi_dt_test_value, 0.0]
    assert sent_payload["row"] == test_torus_filas // 2
    assert sent_payload["col"] == test_torus_columnas // 2

    assert not any(
        record.levelno >= logging.ERROR
        for record in caplog.records
        if "malla_watcher" in record.name
    )


def test_ecu_accepts_valid_influence_payload(mock_http_server, caplog):
    """
    Test Contrato: Cliente envía influencia válida a Matriz ECU
    (Prov. mock). Verifica validez de payload y respuesta mock ECU.
    Enfocado en perspectiva del proveedor (ECU) al ser llamado.
    """
    caplog.set_level(logging.DEBUG)

    valid_influence_payload = {
        "capa": 0,
        "row": 1,
        "col": 2,
        "vector": [10.5, -3.3],
        "nombre_watcher": "integration_test_client",
    }
    # El cliente (este test) se asegura de enviar payload que cumple contrato
    validate(
        instance=valid_influence_payload,
        schema=ECU_INFLUENCE_REQUEST_SCHEMA
    )

    # ECU (mockeado) debe responder con algo que cumpla su contrato de
    # respuesta
    expected_ecu_response = {
        "status": "success",
        "message": "Influencia procesada por mock ECU.",
        "applied_to": {"capa": 0, "row": 1, "col": 2},
        "vector": [10.5, -3.3],
    }
    validate(
        instance=expected_ecu_response,
        schema=ECU_INFLUENCE_RESPONSE_SCHEMA
    )

    mock_http_server.add(  # Usar la fixture general mock_http_server
        responses.POST,
        f"{ECU_MOCK_BASE_URL}/api/ecu/influence",
        json=expected_ecu_response,
        status=200,
    )

    # Simular un cliente llamando al endpoint mockeado de ECU
    response = requests.post(
        f"{ECU_MOCK_BASE_URL}/api/ecu/influence",
        json=valid_influence_payload,
        timeout=5,
    )
    response.raise_for_status()

    response_data = response.json()
    try:
        validate(
            instance=response_data,
            schema=ECU_INFLUENCE_RESPONSE_SCHEMA
        )
    except ValidationError as e:
        error_msg = (
            f"Respuesta del mock ECU NO cumple esquema: {e}\n"
            f"Respuesta: {response_data}"
        )
        pytest.fail(error_msg)

    assert response_data["message"] == "Influencia procesada por mock ECU."


# --- Tests Adicionales (Manejo de Errores en la Interacción) ---
# (Estos tests permanecen prácticamente iguales, usando mock_http_server)


def test_malla_handles_ecu_field_vector_api_error(
    mock_http_server, malla_instance_for_test, caplog
):
    caplog.set_level(logging.INFO)
    mock_http_server.add(
        responses.GET,
        f"{ECU_MOCK_BASE_URL}/api/ecu/field_vector",
        json={"error": "ECU explotó"},
        status=500,
    )
    patch_matriz_url = patch(
        "watchers.watchers_tools.malla_watcher.malla_watcher."
        "MATRIZ_ECU_BASE_URL",
        ECU_MOCK_BASE_URL,
    )
    patch_malla = patch(
        "watchers.watchers_tools.malla_watcher.malla_watcher."
        "malla_cilindrica_global",
        malla_instance_for_test,
    )
    patch_apply = patch(
        "watchers.watchers_tools.malla_watcher.malla_watcher"
        ".apply_external_field_to_mesh"
    )
    with (patch_matriz_url, patch_malla, patch_apply as mock_apply_func):
        fetch_and_apply_torus_field()
        mock_apply_func.assert_not_called()
        log_message_found = any(
            "error de red o http al obtener campo vectorial" in rec.message.lower()
            for rec in caplog.records
            if "malla_watcher" in rec.name and rec.levelno >= logging.ERROR
        )
        assert log_message_found, (
            "Malla Watcher no logueó error apropiado tras fallo API ECU."
        )


def test_malla_handles_ecu_influence_api_error(mock_http_server, caplog):
    caplog.set_level(logging.INFO)
    dphi_dt_test_value = 3.14
    mock_http_server.add(
        responses.POST,
        f"{ECU_MOCK_BASE_URL}/api/ecu/influence",
        json={"error": "Payload inválido según ECU"},
        status=400,
    )
    with (
        patch(
            "watchers.watchers_tools.malla_watcher.malla_watcher."
            "MATRIZ_ECU_BASE_URL",
            ECU_MOCK_BASE_URL,
        ),
        patch(
            "watchers.watchers_tools.malla_watcher.malla_watcher.TORUS_NUM_FILAS",
            4,
        ),
        patch(
            "watchers.watchers_tools.malla_watcher.malla_watcher."
            "TORUS_NUM_COLUMNAS",
            6,
        ),
    ):
        send_influence_to_torus(dphi_dt_test_value)
    assert any(
        "error de red al enviar influencia" in rec.message.lower()
        for rec in caplog.records
        if "malla_watcher" in rec.name and rec.levelno >= logging.ERROR
    )<|MERGE_RESOLUTION|>--- conflicted
+++ resolved
@@ -128,10 +128,6 @@
         mock_num_cols,
     )
 
-<<<<<<< HEAD
-    with (patch_base_url, patch_malla_global, patch_capas,
-          patch_filas, patch_columnas):
-=======
     with (
         patch_base_url,
         patch_malla_global,
@@ -139,7 +135,6 @@
         patch_filas,
         patch_columnas,
     ):
->>>>>>> 86e6b38f
         # Opcional: mockear apply_external_field_to_mesh
         # with patch('watchers.watchers_tools.malla_watcher'
         #            '.malla_watcher.apply_external_field_to_mesh')
